"""
mbed SDK
Copyright (c) 2011-2013 ARM Limited

Licensed under the Apache License, Version 2.0 (the "License");
you may not use this file except in compliance with the License.
You may obtain a copy of the License at

http://www.apache.org/licenses/LICENSE-2.0

Unless required by applicable law or agreed to in writing, software
distributed under the License is distributed on an "AS IS" BASIS,
WITHOUT WARRANTIES OR CONDITIONS OF ANY KIND, either express or implied.
See the License for the specific language governing permissions and
limitations under the License.
"""

CORE_LABELS = {
    "ARM7TDMI-S": "ARM7",
    "Cortex-M0" : "M0",
    "Cortex-M0+": "M0P",
    "Cortex-M3" : "M3",
    "Cortex-M4" : "M4",
    "Cortex-M4F" : "M4"
}

import os
import shutil


class Target:
    def __init__(self):
        # ARM Core
        self.core = None

        # Is the disk provided by the interface chip of this board virtual?
        self.is_disk_virtual = False

        # list of toolchains that are supported by the mbed SDK for this target
        self.supported_toolchains = None

        # list of extra specific labels
        self.extra_labels = []

        # list of macros (-D)
        self.macros = []

        # Default online compiler:
        self.default_toolchain = "ARM"

        self.name = self.__class__.__name__

    def program_cycle_s(self):
        return 4 if self.is_disk_virtual else 1.5

    def get_labels(self):
        return [self.name, CORE_LABELS[self.core]] + self.extra_labels

    def init_hooks(self, hook, toolchain_name):
        pass


class LPC2368(Target):
    def __init__(self):
        Target.__init__(self)
        self.core = "ARM7TDMI-S"
        self.extra_labels = ['NXP', 'LPC23XX']
        self.supported_toolchains = ["ARM", "GCC_ARM", "GCC_CR"]


class LPC1768(Target):
    def __init__(self):
        Target.__init__(self)
        self.core = "Cortex-M3"
        self.extra_labels = ['NXP', 'LPC176X', 'MBED_LPC1768']
        self.supported_toolchains = ["ARM", "uARM", "GCC_ARM", "GCC_CS", "GCC_CR", "IAR"]


class LPC11U24(Target):
    def __init__(self):
        Target.__init__(self)
        self.core = "Cortex-M0"
        self.extra_labels = ['NXP', 'LPC11UXX', 'LPC11U24_401']
        self.supported_toolchains = ["ARM", "uARM", "GCC_ARM"]
        self.default_toolchain = "uARM"


class LPC11U24_301(Target):
    def __init__(self):
        Target.__init__(self)
        self.core = "Cortex-M0"
        self.extra_labels = ['NXP', 'LPC11UXX']
        self.supported_toolchains = ["ARM", "uARM", "GCC_ARM"]


class KL05Z(Target):
    def __init__(self):
        Target.__init__(self)
        self.core = "Cortex-M0+"
        self.extra_labels = ['Freescale', 'KLXX']
        self.supported_toolchains = ["ARM", "uARM", "GCC_ARM"]
        self.default_toolchain = "uARM"
        self.supported_form_factors = ["ARDUINO"]
        self.is_disk_virtual = True


class KL25Z(Target):
    def __init__(self):
        Target.__init__(self)
        self.core = "Cortex-M0+"
        self.extra_labels = ['Freescale', 'KLXX']
        self.supported_toolchains = ["ARM", "GCC_CW_EWL", "GCC_CW_NEWLIB", "GCC_ARM"]
        self.supported_form_factors = ["ARDUINO"]
        self.is_disk_virtual = True


class KL46Z(Target):
    def __init__(self):
        Target.__init__(self)
        self.core = "Cortex-M0+"
        self.extra_labels = ['Freescale', 'KLXX']
        self.supported_toolchains = ["GCC_ARM", "ARM"]
        self.supported_form_factors = ["ARDUINO"]
        self.is_disk_virtual = True


class K20D50M(Target):
    def __init__(self):
        Target.__init__(self)
        self.core = "Cortex-M4"
        self.extra_labels = ['Freescale']
        self.supported_toolchains = ["GCC_ARM", "ARM"]
        self.is_disk_virtual = True


class K64F(Target):
    def __init__(self):
        Target.__init__(self)
        self.core = "Cortex-M4F"
        self.extra_labels = ['Freescale', 'KPSDK_MCUS', 'KPSDK_CODE', 'FRDM']
        self.macros = ["CPU_MK64FN1M0VMD12", "FSL_RTOS_MBED"]
        self.supported_toolchains = ["ARM", "GCC_ARM"]
        self.supported_form_factors = ["ARDUINO"]
        self.is_disk_virtual = True
        self.default_toolchain = "ARM"


class LPC812(Target):
    def __init__(self):
        Target.__init__(self)
        self.core = "Cortex-M0+"
        self.extra_labels = ['NXP', 'LPC81X']
        self.supported_toolchains = ["uARM"]
        self.default_toolchain = "uARM"
        self.supported_form_factors = ["ARDUINO"]
        self.is_disk_virtual = True


class LPC810(Target):
    def __init__(self):
        Target.__init__(self)
        self.core = "Cortex-M0+"
        self.extra_labels = ['NXP', 'LPC81X']
        self.supported_toolchains = ["uARM"]
        self.default_toolchain = "uARM"
        self.is_disk_virtual = True


class LPC4088(Target):
    def __init__(self):
        Target.__init__(self)
        self.core = "Cortex-M4F"
        self.extra_labels = ['NXP', 'LPC408X']
        self.supported_toolchains = ["ARM", "GCC_CR", "GCC_ARM"]
        self.is_disk_virtual = True

    def init_hooks(self, hook, toolchain_name):
        if toolchain_name in ['ARM_STD', 'ARM_MICRO']:
            hook.hook_add_binary("post", self.binary_hook)

    @staticmethod
    def binary_hook(t_self, resources, elf, binf):
        if not os.path.isdir(binf):
            # Regular binary file, nothing to do
            return
        outbin = open(binf + ".temp", "wb")
        partf = open(os.path.join(binf, "ER_IROM1"), "rb")
        # Pad the fist part (internal flash) with 0xFF to 512k
        data = partf.read()
        outbin.write(data)
        outbin.write('\xFF' * (512*1024 - len(data)))
        partf.close()
        # Read and append the second part (external flash) in chunks of fixed size
        chunksize = 128 * 1024
        partf = open(os.path.join(binf, "ER_IROM2"), "rb")
        while True:
            data = partf.read(chunksize)
            outbin.write(data)
            if len(data) < chunksize:
                break
        partf.close()
        outbin.close()
        # Remove the directory with the binary parts and rename the temporary
        # file to 'binf'
        shutil.rmtree(binf, True)
        os.rename(binf + '.temp', binf)
        t_self.debug("Generated custom binary file (internal flash + SPIFI)")


class LPC4330_M4(Target):
    def __init__(self):
        Target.__init__(self)
        self.core = "Cortex-M4F"
        self.extra_labels = ['NXP', 'LPC43XX']
        self.supported_toolchains = ["ARM", "GCC_CR", "IAR", "GCC_ARM"]


class LPC4330_M0(Target):
    def __init__(self):
        Target.__init__(self)
        self.core = "Cortex-M0"
        self.extra_labels = ['NXP', 'LPC43XX']
        self.supported_toolchains = ["ARM", "GCC_CR", "IAR"]


class LPC1800(Target):
    def __init__(self):
        Target.__init__(self)
        self.core = "Cortex-M3"
        self.extra_labels = ['NXP', 'LPC43XX']
        self.supported_toolchains = ["ARM", "GCC_CR", "IAR"]


class STM32F407(Target):
    def __init__(self):
        Target.__init__(self)
        self.core = "Cortex-M4F"
        self.extra_labels = ['STM', 'STM32F4XX']
        self.supported_toolchains = ["ARM", "GCC_ARM"]


class NUCLEO_F030R8(Target):
    def __init__(self):
        Target.__init__(self)
        self.core = "Cortex-M0"
        self.extra_labels = ['STM', 'STM32F0', 'STM32F030R8']
        self.supported_toolchains = ["ARM", "uARM"]
        self.default_toolchain = "uARM"
        self.supported_form_factors = ["ARDUINO", "MORPHO"]


class NUCLEO_F072RB(Target):
    def __init__(self):
        Target.__init__(self)
        self.core = "Cortex-M0"
        self.extra_labels = ['STM', 'STM32F0', 'STM32F072RB']
        self.supported_toolchains = ["ARM", "uARM"]
        self.default_toolchain = "uARM"
        self.supported_form_factors = ["ARDUINO", "MORPHO"]


class NUCLEO_F103RB(Target):
    def __init__(self):
        Target.__init__(self)
        self.core = "Cortex-M3"
        self.extra_labels = ['STM', 'STM32F1', 'STM32F103RB']
        self.supported_toolchains = ["ARM", "uARM", "GCC_ARM"]
        self.default_toolchain = "uARM"
        self.supported_form_factors = ["ARDUINO", "MORPHO"]


class NUCLEO_F302R8(Target):
    def __init__(self):
        Target.__init__(self)
        self.core = "Cortex-M4F"
        self.extra_labels = ['STM', 'STM32F3', 'STM32F302R8']
        self.supported_toolchains = ["ARM", "uARM"]
        self.default_toolchain = "uARM"
        self.supported_form_factors = ["ARDUINO", "MORPHO"]


class NUCLEO_F334R8(Target):
    def __init__(self):
        Target.__init__(self)
        self.core = "Cortex-M4F"
        self.extra_labels = ['STM', 'STM32F3', 'STM32F334R8']
        self.supported_toolchains = ["ARM", "uARM"]
        self.default_toolchain = "uARM"
        self.supported_form_factors = ["ARDUINO", "MORPHO"]


class NUCLEO_F401RE(Target):
    def __init__(self):
        Target.__init__(self)
        self.core = "Cortex-M4F"
        self.extra_labels = ['STM', 'STM32F4', 'STM32F401RE']
        self.supported_toolchains = ["ARM", "uARM", "GCC_ARM"]
        self.default_toolchain = "uARM"
        self.supported_form_factors = ["ARDUINO", "MORPHO"]


class NUCLEO_F411RE(Target):
    def __init__(self):
        Target.__init__(self)
        self.core = "Cortex-M4"
        self.extra_labels = ['STM', 'STM32F4', 'STM32F411RE']
        self.supported_toolchains = ["ARM", "uARM"]
        self.default_toolchain = "uARM"
        self.supported_form_factors = ["ARDUINO", "MORPHO"]


class NUCLEO_L053R8(Target):
    def __init__(self):
        Target.__init__(self)
        self.core = "Cortex-M0+"
        self.extra_labels = ['STM', 'STM32L0', 'STM32L053R8']
        self.supported_toolchains = ["ARM", "uARM"]
        self.default_toolchain = "uARM"
        self.supported_form_factors = ["ARDUINO", "MORPHO"]


class NUCLEO_L152RE(Target):
    def __init__(self):
        Target.__init__(self)
        self.core = "Cortex-M3"
        self.extra_labels = ['STM', 'STM32L1', 'STM32L152RE']
        self.supported_toolchains = ["ARM", "uARM"]
        self.default_toolchain = "uARM"
        self.supported_form_factors = ["ARDUINO", "MORPHO"]


class STM32F3XX(Target):
    def __init__(self):
        Target.__init__(self)
        self.core = "Cortex-M4"
        self.extra_labels = ['STM', 'STM32F3XX']
        self.supported_toolchains = ["ARM", "uARM", "GCC_ARM"]
        self.default_toolchain = "uARM"


class LPC1347(Target):
    def __init__(self):
        Target.__init__(self)
        self.core = "Cortex-M3"
        self.extra_labels = ['NXP', 'LPC13XX']
        self.supported_toolchains = ["ARM", "GCC_ARM"]


class LPC1114(Target):
    def __init__(self):
        Target.__init__(self)
        self.core = "Cortex-M0"
        self.extra_labels = ['NXP', 'LPC11XX_11CXX', 'LPC11XX']
        self.supported_toolchains = ["ARM", "uARM", "GCC_ARM", "GCC_CR"]
        self.default_toolchain = "uARM"


class LPC11C24(Target):
    def __init__(self):
        Target.__init__(self)
        self.core = "Cortex-M0"
        self.extra_labels = ['NXP', 'LPC11XX_11CXX', 'LPC11CXX']
        self.supported_toolchains = ["ARM", "uARM", "GCC_ARM"]


class LPC11U35_401(Target):
    def __init__(self):
        Target.__init__(self)
        self.core = "Cortex-M0"
        self.extra_labels = ['NXP', 'LPC11UXX']
        self.supported_toolchains = ["ARM", "uARM", "GCC_ARM", "GCC_CR"]
        self.default_toolchain = "uARM"


class LPC11U35_501(Target):
    def __init__(self):
        Target.__init__(self)
        self.core = "Cortex-M0"
        self.extra_labels = ['NXP', 'LPC11UXX']
        self.supported_toolchains = ["ARM", "uARM", "GCC_ARM", "GCC_CR"]
        self.default_toolchain = "uARM"


class LPC11U37_501(Target):
    def __init__(self):
        Target.__init__(self)
        self.core = "Cortex-M0"
        self.extra_labels = ['NXP', 'LPC11UXX']
        self.supported_toolchains = ["ARM", "uARM", "GCC_ARM", "GCC_CR"]
        self.default_toolchain = "uARM"


class UBLOX_C027(Target):
    def __init__(self):
        Target.__init__(self)
        self.core = "Cortex-M3"
        self.extra_labels = ['NXP', 'LPC176X']
        self.supported_toolchains = ["ARM", "uARM", "GCC_ARM", "GCC_CS", "GCC_CR", "IAR"]
        self.macros = ['TARGET_LPC1768']
        self.supported_form_factors = ["ARDUINO"]


class NRF51822(Target):
    # the following is a list of possible Nordic softdevices in decreasing order
    # of preference.
    EXPECTED_SOFTDEVICES_WITH_OFFSETS = [
        {
            'name' : 's110_nrf51822_7.0.0_softdevice.hex',
            'offset' : 0x16000
        },
        {
            'name' : 's110_nrf51822_6.0.0_softdevice.hex',
            'offset' : 0x14000
        }
    ]
    OUTPUT_EXT = '.hex'

    def __init__(self):
        Target.__init__(self)
        self.core = "Cortex-M0"
        self.extra_labels = ["NORDIC", "NRF51822_MKIT"]
        self.supported_toolchains = ["ARM", "GCC_ARM"]
        self.is_disk_virtual = True

    def program_cycle_s(self):
        return 6

    def init_hooks(self, hook, toolchain_name):
        if toolchain_name in ['ARM_STD', 'ARM_MICRO']:
            hook.hook_add_binary("post", self.binary_hook)

    @staticmethod
    def binary_hook(t_self, resources, elf, binf):
        for hexf in resources.hex_files:
            found = False
            for softdeviceAndOffsetEntry in NRF51822.EXPECTED_SOFTDEVICES_WITH_OFFSETS:
                if hexf.find(softdeviceAndOffsetEntry['name']) != -1:
                    found = True
                    break
            if found:
                break
        else:
            t_self.debug("Hex file not found. Aborting.")
            return

        # Merge user code with softdevice
        t_self.debug("Patching Hex file %s" % softdeviceAndOffsetEntry['name'])
        from intelhex import IntelHex
        binh = IntelHex()
        binh.loadbin(binf, offset=softdeviceAndOffsetEntry['offset'])

        sdh = IntelHex(hexf)
        sdh.merge(binh)

        with open(binf.replace(".bin", ".hex"), "w") as f:
            sdh.tofile(f, format='hex')


class LPC1549(Target):
    def __init__(self):
        Target.__init__(self)
        self.core = "Cortex-M3"
        self.extra_labels = ['NXP', 'LPC15XX']
        self.supported_toolchains = ["uARM", "GCC_CR"]
        self.default_toolchain = "uARM"
        self.supported_form_factors = ["ARDUINO"]


class LPC11U68(Target):
    def __init__(self):
        Target.__init__(self)
        self.core = "Cortex-M0+"
        self.extra_labels = ['NXP', 'LPC11U6X']
        self.supported_toolchains = ["uARM", "GCC_CR", "GCC_ARM"]
        self.default_toolchain = "uARM"
        self.supported_form_factors = ["ARDUINO"]


class DISCO_F100RB(Target):
    def __init__(self):
        Target.__init__(self)
        self.core = "Cortex-M3"
        self.extra_labels = ['STM', 'STM32F1', 'STM32F100RB']
        self.supported_toolchains = ["GCC_ARM"]
        self.default_toolchain = "uARM"


class DISCO_F051R8(Target):
    def __init__(self):
        Target.__init__(self)
        self.core = "Cortex-M0"
        self.extra_labels = ['STM', 'STM32F0', 'STM32F051', 'STM32F051R8']
        self.supported_toolchains = ["GCC_ARM"]
        self.default_toolchain = "uARM"


class DISCO_F407VG(Target):
    def __init__(self):
        Target.__init__(self)
        self.core = "Cortex-M4F"
        self.extra_labels = ['STM', 'STM32F4', 'STM32F407', 'STM32F407VG']
        self.supported_toolchains = ["GCC_ARM"]
        self.default_toolchain = "uARM"


class DISCO_F303VC(Target):
    def __init__(self):
        Target.__init__(self)
        self.core = "Cortex-M4F"
        self.extra_labels = ['STM', 'STM32F3', 'STM32F303', 'STM32F303VC']
        self.supported_toolchains = ["GCC_ARM"]
        self.default_toolchain = "uARM"


class XADOW_M0(LPC11U35_501):
    def __init__(self):
        LPC11U35_501.__init__(self)
        self.extra_labels = ['NXP', 'LPC11UXX', 'LPC11U35_501']
        self.macros = ['TARGET_LPC11U35_501']


class ARCH_BLE(NRF51822):
    def __init__(self):
        NRF51822.__init__(self)
        self.extra_labels = ['NORDIC', 'NRF51822']
        self.macros = ['TARGET_NRF51822']


class ARCH_PRO(Target):
    def __init__(self):
        Target.__init__(self)
        self.core = "Cortex-M3"
        self.extra_labels = ['NXP', 'LPC176X']
        self.supported_toolchains = ["ARM", "uARM", "GCC_ARM", "GCC_CS", "GCC_CR", "IAR"]
        self.macros = ['TARGET_LPC1768']
        self.supported_form_factors = ["ARDUINO"]


class ARCH_GPRS(LPC11U37_501):
    def __init__(self):
        LPC11U37_501.__init__(self)


class LPCCAPPUCCINO(LPC11U37_501):
    def __init__(self):
        LPC11U37_501.__init__(self)


class HRM1017(NRF51822):
    def __init__(self):
        NRF51822.__init__(self)
        self.extra_labels = ['NORDIC', 'NRF51822']
        self.macros = ['TARGET_NRF51822']


class ARM_MPS2(Target):
    def __init__(self):
        Target.__init__(self)
        self.core = "Cortex-M4F"
        self.macros = ['CMSDK_CM4']
        self.supported_toolchains = ["ARM", "GCC_ARM"]
        self.default_toolchain = "ARM"


class EFM32_G8XX_STK(Target):
    def __init__(self):
        Target.__init__(self)
        self.core = "Cortex-M3"
        self.extra_labels = ['Silicon_Labs', 'EFM32']
        self.macros = ['EFM32G890F128']
        self.supported_toolchains = ["GCC_ARM", "ARM", "uARM"]


class EFM32GG_STK3700(Target):
    def __init__(self):
        Target.__init__(self)
        self.core = "Cortex-M3"
        self.extra_labels = ['Silicon_Labs', 'EFM32']
        self.macros = ['EFM32GG990F1024']
        self.supported_toolchains = ["GCC_ARM", "ARM", "uARM"]


class EFM32LG_STK3600(Target):
    def __init__(self):
        Target.__init__(self)
        self.core = "Cortex-M3"
        self.extra_labels = ['Silicon_Labs', 'EFM32']
        self.macros = ['EFM32LG990F256']
        self.supported_toolchains = ["GCC_ARM", "ARM", "uARM"]


class EFM32TG_STK3300(Target):
    def __init__(self):
        Target.__init__(self)
        self.core = "Cortex-M3"
        self.extra_labels = ['Silicon_Labs', 'EFM32']
        self.macros = ['EFM32TG840F32']
        self.supported_toolchains = ["GCC_ARM", "uARM"]
        self.default_toolchain = "uARM"


class EFM32WG_STK3800(Target):
    def __init__(self):
        Target.__init__(self)
        self.core = "Cortex-M4F"
        self.extra_labels = ['Silicon_Labs', 'EFM32']
        self.macros = ['EFM32WG990F256']
        self.supported_toolchains = ["GCC_ARM", "ARM", "uARM"]


class EFM32ZG_STK3200(Target):
    def __init__(self):
        Target.__init__(self)
        self.core = "Cortex-M0+"
        self.extra_labels = ['Silicon_Labs', 'EFM32']
        self.macros = ['EFM32ZG222F32']
        self.supported_toolchains = ["GCC_ARM", "uARM"]
        self.default_toolchain = "uARM"


class RBLAB_NRF51822(NRF51822):
    def __init__(self):
        NRF51822.__init__(self)
        self.extra_labels = ['NORDIC', 'NRF51822']
        self.macros = ['TARGET_NRF51822']


class GHI_MBUINO(LPC11U24):
    def __init__(self):
        LPC11U24.__init__(self)
        self.core = "Cortex-M0"
        self.extra_labels = ['NXP', 'LPC11UXX']
        self.macros = ['TARGET_LPC11U24']
        self.supported_toolchains = ["ARM", "uARM", "GCC_ARM"]
        self.default_toolchain = "uARM"
        
class MTS_GAMBIT(Target):
    def __init__(self):
        Target.__init__(self)
        self.core = "Cortex-M4F"
        self.extra_labels = ['Freescale', 'KPSDK_MCUS', 'KPSDK_CODE', 'K64F']
        self.supported_toolchains = ["ARM", "GCC_ARM"]
        self.macros = ['TARGET_K64F', "CPU_MK64FN1M0VMD12", "FSL_RTOS_MBED"]
        self.is_disk_virtual = True
        self.default_toolchain = "ARM"

# Get a single instance for each target
TARGETS = [
    LPC2368(),
    LPC1768(),
    LPC11U24(),
    LPC11U24_301(),
    KL05Z(),
    KL25Z(),
    KL46Z(),
    K20D50M(),
    K64F(),
    LPC812(),
    LPC810(),
    LPC4088(),
    LPC4330_M4(),
    STM32F3XX(),
    STM32F407(),
    NUCLEO_F030R8(),
    NUCLEO_F072RB(),
    NUCLEO_F103RB(),
    NUCLEO_F302R8(),
    NUCLEO_F334R8(),
    NUCLEO_F401RE(),
    NUCLEO_F411RE(),
    NUCLEO_L053R8(),
    NUCLEO_L152RE(),
    LPC1347(),
    LPC1114(),
    LPC11C24(),
    LPC11U35_401(),
    LPC11U35_501(),
    NRF51822(),
    UBLOX_C027(),
    LPC1549(),
    LPC11U68(),
    DISCO_F051R8(),
    DISCO_F100RB(),
    DISCO_F303VC(),
    DISCO_F407VG(),
    XADOW_M0(),
    ARCH_BLE(),
    ARCH_PRO(),
    ARCH_GPRS(),
    LPCCAPPUCCINO(),
    HRM1017(),
    ARM_MPS2(),
<<<<<<< HEAD
    EFM32_G8XX_STK(),
    EFM32GG_STK3700(),
    EFM32LG_STK3600(),
    EFM32TG_STK3300(),
    EFM32WG_STK3800(),
    EFM32ZG_STK3200(),
    RBLAB_NRF51822()
=======
    RBLAB_NRF51822(),
    GHI_MBUINO(),
    MTS_GAMBIT(),
>>>>>>> 928b2066
]

# Map each target name to its unique instance
TARGET_MAP = {}
for t in TARGETS:
    TARGET_MAP[t.name] = t

TARGET_NAMES = TARGET_MAP.keys()

# Some targets with different name have the same exporters
EXPORT_MAP = {}<|MERGE_RESOLUTION|>--- conflicted
+++ resolved
@@ -690,19 +690,15 @@
     LPCCAPPUCCINO(),
     HRM1017(),
     ARM_MPS2(),
-<<<<<<< HEAD
     EFM32_G8XX_STK(),
     EFM32GG_STK3700(),
     EFM32LG_STK3600(),
     EFM32TG_STK3300(),
     EFM32WG_STK3800(),
     EFM32ZG_STK3200(),
-    RBLAB_NRF51822()
-=======
     RBLAB_NRF51822(),
     GHI_MBUINO(),
     MTS_GAMBIT(),
->>>>>>> 928b2066
 ]
 
 # Map each target name to its unique instance
