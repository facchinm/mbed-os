/* mbed Microcontroller Library
 * Copyright (c) 2006-2017 ARM Limited
 * SPDX-License-Identifier: Apache-2.0
 *
 * Licensed under the Apache License, Version 2.0 (the "License");
 * you may not use this file except in compliance with the License.
 * You may obtain a copy of the License at
 *
 *     http://www.apache.org/licenses/LICENSE-2.0
 *
 * Unless required by applicable law or agreed to in writing, software
 * distributed under the License is distributed on an "AS IS" BASIS,
 * WITHOUT WARRANTIES OR CONDITIONS OF ANY KIND, either express or implied.
 * See the License for the specific language governing permissions and
 * limitations under the License.
 */
#include "can_api.h"

#if DEVICE_CAN

#ifdef FDCAN1

#include "pinmap.h"
#include "PeripheralPins.h"
#include "mbed_error.h"

static uint32_t can_irq_ids[2] = {0};
static can_irq_handler irq_handler;

/** Call all the init functions
 *
 *  @returns
 *    0 if mode change failed or unsupported,
 *    1 if mode change was successful
 */
int can_internal_init(can_t *obj)
{
    if (HAL_FDCAN_Init(&obj->CanHandle) != HAL_OK) {
        error("HAL_FDCAN_Init error\n");
    }

    if (can_filter(obj, 0, 0, CANStandard, 0) == 0) {
        error("can_filter error\n");
    }

    if (can_filter(obj, 0, 0, CANExtended, 0) == 0) {
        error("can_filter error\n");
    }

    if (HAL_FDCAN_ConfigGlobalFilter(&obj->CanHandle, FDCAN_REJECT, FDCAN_REJECT, FDCAN_FILTER_REMOTE, FDCAN_FILTER_REMOTE) != HAL_OK) {
        error("HAL_FDCAN_ConfigGlobalFilter error\n");
    }

    if (HAL_FDCAN_Start(&obj->CanHandle) != HAL_OK) {
        error("HAL_FDCAN_Start error\n");
    }

    return 1;
}

#if STATIC_PINMAP_READY
#define CAN_INIT_FREQ_DIRECT can_init_freq_direct
void can_init_freq_direct(can_t *obj, const can_pinmap_t *pinmap, int hz)
#else
#define CAN_INIT_FREQ_DIRECT _can_init_freq_direct
static void _can_init_freq_direct(can_t *obj, const can_pinmap_t *pinmap, int hz)
#endif
{
    MBED_ASSERT((int)pinmap->peripheral != NC);

    __HAL_RCC_FDCAN_CLK_ENABLE();

    if (pinmap->peripheral == CAN_1) {
        obj->index = 0;
    }
#if defined(FDCAN2_BASE)
    else if (pinmap->peripheral == CAN_2) {
        obj->index = 1;
    }
#endif
#if defined(FDCAN3_BASE)
    else if (pinmap->peripheral == CAN_3) {
        obj->index = 2;
    }
#endif
    else {
        error("can_init wrong instance\n");
        return;
    }

    // Select PLL1Q as source of FDCAN clock
    RCC_PeriphCLKInitTypeDef RCC_PeriphClkInit;
    RCC_PeriphClkInit.PeriphClockSelection = RCC_PERIPHCLK_FDCAN;
    RCC_PeriphClkInit.FdcanClockSelection = RCC_FDCANCLKSOURCE_PLL; // 10 MHz (RCC_OscInitStruct.PLL.PLLQ = 80)
#if defined(DUAL_CORE) && (TARGET_STM32H7)
    while (LL_HSEM_1StepLock(HSEM, CFG_HW_RCC_SEMID)) {
    }
#endif /* DUAL_CORE */
    if (HAL_RCCEx_PeriphCLKConfig(&RCC_PeriphClkInit) != HAL_OK) {
        error("HAL_RCCEx_PeriphCLKConfig error\n");
    }
#if defined(DUAL_CORE) && (TARGET_STM32H7)
    LL_HSEM_ReleaseLock(HSEM, CFG_HW_RCC_SEMID, HSEM_CR_COREID_CURRENT);
#endif /* DUAL_CORE */
    // Configure CAN pins
    pin_function(pinmap->rd_pin, pinmap->rd_function);
    pin_function(pinmap->td_pin, pinmap->td_function);
    // Add pull-ups
    pin_mode(pinmap->rd_pin, PullUp);
    pin_mode(pinmap->td_pin, PullUp);

    // Default values
    obj->CanHandle.Instance = (FDCAN_GlobalTypeDef *)pinmap->peripheral;

    /* Bit time parameter
                                ex with 100 kHz   requested frequency hz
    fdcan_ker_ck               | 10 MHz         | 10 MHz
    Prescaler                  | 1              | 1
    Time_quantum (tq)          | 100 ns         | 100 ns
    Bit_rate                   | 0.1 MBit/s     | <hz>
    Bit_length                 | 10 µs = 100 tq | <n_tq> = 10 000 000 / <hz>
    Synchronization_segment    | 1 tq           | 1 tq
    Phase_segment_1            | 69 tq          | <nts1> = <n_tq> * 0.75
    Phase_segment_2            | 30 tq          | <nts2> = <n_tq> - 1 - <nts1>
    Synchronization_Jump_width | 30 tq          | <nsjw> = <nts2>
    */

    // !Attention Not all bitrates can be covered with all fdcan-core-clk values. When a clk
    // does not work for the desired bitrate, change system_clock settings for FDCAN_CLK
    // (default FDCAN_CLK is PLLQ)
#ifdef TARGET_STM32G4
    int ntq = HAL_RCCEx_GetPeriphCLKFreq(RCC_PERIPHCLK_FDCAN) / hz;
#else
    // STM32H7 doesn't support yet HAL_RCCEx_GetPeriphCLKFreq for FDCAN
    // We use PLL1.Q clock right now so get its frequency
    PLL1_ClocksTypeDef pll1_clocks;
    HAL_RCCEx_GetPLL1ClockFreq(&pll1_clocks);
    int ntq = pll1_clocks.PLL1_Q_Frequency / hz;
#endif

    int nominalPrescaler = 1;
    // !When the sample point should be lower than 50%, this must be changed to
    // !IS_FDCAN_NOMINAL_TSEG2(ntq/nominalPrescaler), since
    // NTSEG2 and SJW max values are lower. For now the sample point is fix @75%
    while (!IS_FDCAN_NOMINAL_TSEG1(ntq / nominalPrescaler)) {
        nominalPrescaler ++;
        if (!IS_FDCAN_NOMINAL_PRESCALER(nominalPrescaler)) {
            error("Could not determine good nominalPrescaler. Bad clock value\n");
        }
    }
    ntq = ntq / nominalPrescaler;

    obj->CanHandle.Init.FrameFormat = FDCAN_FRAME_CLASSIC;
    obj->CanHandle.Init.Mode = FDCAN_MODE_NORMAL;
    obj->CanHandle.Init.AutoRetransmission = ENABLE;
    obj->CanHandle.Init.TransmitPause = DISABLE;
    obj->CanHandle.Init.ProtocolException = ENABLE;
    obj->CanHandle.Init.NominalPrescaler = nominalPrescaler;      // Prescaler
    obj->CanHandle.Init.NominalTimeSeg1 = ntq * 0.75;      // Phase_segment_1
    obj->CanHandle.Init.NominalTimeSeg2 = ntq - 1 - obj->CanHandle.Init.NominalTimeSeg1;      // Phase_segment_2
    obj->CanHandle.Init.NominalSyncJumpWidth = obj->CanHandle.Init.NominalTimeSeg2; // Synchronization_Jump_width
    obj->CanHandle.Init.DataPrescaler = 0x1;       // Not used - only in FDCAN
    obj->CanHandle.Init.DataSyncJumpWidth = 0x1;   // Not used - only in FDCAN
    obj->CanHandle.Init.DataTimeSeg1 = 0x1;        // Not used - only in FDCAN
    obj->CanHandle.Init.DataTimeSeg2 = 0x1;        // Not used - only in FDCAN
#ifdef TARGET_STM32H7
    /* Message RAM offset is only supported in STM32H7 platforms of supported FDCAN platforms */
    obj->CanHandle.Init.MessageRAMOffset = 0;

    /* The number of Standard and Extended ID filters are initialized to the maximum possile extent
     * for STM32H7 platforms
     */
    obj->CanHandle.Init.StdFiltersNbr = 128; // to be aligned with the handle parameter in can_filter
    obj->CanHandle.Init.ExtFiltersNbr = 128; // to be aligned with the handle parameter in can_filter
#else
    /* The number of Standard and Extended ID filters are initialized to the maximum possile extent 
     * for STM32G0x1, STM32G4 and STM32L5  platforms
    */
    obj->CanHandle.Init.StdFiltersNbr = 28; // to be aligned with the handle parameter in can_filter
    obj->CanHandle.Init.ExtFiltersNbr = 8; // to be aligned with the handle parameter in can_filter
#endif
#ifdef TARGET_STM32H7
    obj->CanHandle.Init.RxFifo0ElmtsNbr = 8;
    obj->CanHandle.Init.RxFifo0ElmtSize = FDCAN_DATA_BYTES_8;
    obj->CanHandle.Init.RxFifo1ElmtsNbr = 0;
    obj->CanHandle.Init.RxFifo1ElmtSize = FDCAN_DATA_BYTES_8;
    obj->CanHandle.Init.RxBuffersNbr = 0;
    obj->CanHandle.Init.RxBufferSize = FDCAN_DATA_BYTES_8;
    obj->CanHandle.Init.TxEventsNbr = 3;
    obj->CanHandle.Init.TxBuffersNbr = 0;
    obj->CanHandle.Init.TxFifoQueueElmtsNbr = 3;
#endif
    obj->CanHandle.Init.TxFifoQueueMode = FDCAN_TX_FIFO_OPERATION;
#ifdef TARGET_STM32H7
    obj->CanHandle.Init.TxElmtSize = FDCAN_DATA_BYTES_8;
#endif
    can_internal_init(obj);
}

void can_init_direct(can_t *obj, const can_pinmap_t *pinmap)
{
    /* default frequency is 100 kHz */
    CAN_INIT_FREQ_DIRECT(obj, pinmap, 100000);
}

void can_init_freq(can_t *obj, PinName rd, PinName td, int hz)
{
    CANName can_rd = (CANName)pinmap_peripheral(rd, PinMap_CAN_RD);
    CANName can_td = (CANName)pinmap_peripheral(td, PinMap_CAN_TD);
    int peripheral = (int) pinmap_merge(can_rd, can_td);

    int function_rd = (int)pinmap_find_function(rd, PinMap_CAN_RD);
    int function_td = (int)pinmap_find_function(td, PinMap_CAN_TD);

    const can_pinmap_t static_pinmap = {peripheral, rd, function_rd, td, function_td};

    CAN_INIT_FREQ_DIRECT(obj, &static_pinmap, hz);
}

void can_init(can_t *obj, PinName rd, PinName td)
{
    can_init_freq(obj, rd, td, 100000);
}

void can_irq_init(can_t *obj, can_irq_handler handler, uint32_t id)
{
    irq_handler = handler;
    can_irq_ids[obj->index] = id;
}

void can_irq_free(can_t *obj)
{
    CANName can = (CANName)obj->CanHandle.Instance;
    if (can == CAN_1) {
        HAL_NVIC_DisableIRQ(FDCAN1_IT0_IRQn);
        HAL_NVIC_DisableIRQ(FDCAN1_IT1_IRQn);
    }
#if defined(FDCAN2_BASE)
    else if (can == CAN_2) {
        HAL_NVIC_DisableIRQ(FDCAN2_IT0_IRQn);
        HAL_NVIC_DisableIRQ(FDCAN2_IT1_IRQn);
    }
#endif
#if defined(FDCAN3_BASE)
    else if (can == CAN_3) {
        HAL_NVIC_DisableIRQ(FDCAN3_IT0_IRQn);
        HAL_NVIC_DisableIRQ(FDCAN3_IT1_IRQn);
    }
#endif
    else {
        return;
    }
#ifndef TARGET_STM32G4
    HAL_NVIC_DisableIRQ(FDCAN_CAL_IRQn);
#endif
    can_irq_ids[obj->index] = 0;
}

void can_free(can_t *obj)
{
#if defined(DUAL_CORE) && (TARGET_STM32H7)
    while (LL_HSEM_1StepLock(HSEM, CFG_HW_RCC_SEMID)) {
    }
#endif /* DUAL_CORE */
    __HAL_RCC_FDCAN_FORCE_RESET();
    __HAL_RCC_FDCAN_RELEASE_RESET();
#if defined(DUAL_CORE) && (TARGET_STM32H7)
    LL_HSEM_ReleaseLock(HSEM, CFG_HW_RCC_SEMID, HSEM_CR_COREID_CURRENT);
#endif /* DUAL_CORE */
    __HAL_RCC_FDCAN_CLK_DISABLE();
}


/** Reset CAN interface.
 *
 * To use after error overflow.
 */
void can_reset(can_t *obj)
{
    can_mode(obj, MODE_RESET);
    HAL_FDCAN_ResetTimeoutCounter(&obj->CanHandle);
    HAL_FDCAN_ResetTimestampCounter(&obj->CanHandle);
}


int can_frequency(can_t *obj, int f)
{
    if (HAL_FDCAN_Stop(&obj->CanHandle) != HAL_OK) {
        error("HAL_FDCAN_Stop error\n");
    }


    /* See can_init_freq function for calculation details
     *
     * !Attention Not all bitrates can be covered with all fdcan-core-clk values. When a clk
     * does not work for the desired bitrate, change system_clock settings for FDCAN_CLK
     * (default FDCAN_CLK is PLLQ)
     */
#ifdef TARGET_STM32G4
    int ntq = HAL_RCCEx_GetPeriphCLKFreq(RCC_PERIPHCLK_FDCAN) / f;
#else
    // STM32H7 doesn't support yet HAL_RCCEx_GetPeriphCLKFreq for FDCAN
    PLL1_ClocksTypeDef pll1_clocks;
    HAL_RCCEx_GetPLL1ClockFreq(&pll1_clocks);
    int ntq = pll1_clocks.PLL1_Q_Frequency / f;
#endif

    int nominalPrescaler = 1;
    // !When the sample point should be lower than 50%, this must be changed to
    // !IS_FDCAN_DATA_TSEG2(ntq/nominalPrescaler), since
    // NTSEG2 and SJW max values are lower. For now the sample point is fix @75%
    while (!IS_FDCAN_DATA_TSEG1(ntq / nominalPrescaler)) {
        nominalPrescaler ++;
        if (!IS_FDCAN_NOMINAL_PRESCALER(nominalPrescaler)) {
            error("Could not determine good nominalPrescaler. Bad clock value\n");
        }
    }
    ntq = ntq / nominalPrescaler;

    obj->CanHandle.Init.NominalPrescaler = nominalPrescaler;
    obj->CanHandle.Init.NominalTimeSeg1 = ntq * 0.75;      // Phase_segment_1
    obj->CanHandle.Init.NominalTimeSeg2 = ntq - 1 - obj->CanHandle.Init.NominalTimeSeg1;      // Phase_segment_2
    obj->CanHandle.Init.NominalSyncJumpWidth = obj->CanHandle.Init.NominalTimeSeg2; // Synchronization_Jump_width

    return can_internal_init(obj);
}


/** Filter out incoming messages
 *
 *  @param obj CAN object
 *  @param id the id to filter on
 *  @param mask the mask applied to the id
 *  @param format format to filter on
 *  @param handle message filter handle (not supported yet)
 *
 *  @returns
 *    0 if filter change failed or unsupported,
 *    new filter handle if successful (not supported yet => returns 1)
 */
int can_filter(can_t *obj, uint32_t id, uint32_t mask, CANFormat format, int32_t handle)
{
    FDCAN_FilterTypeDef sFilterConfig = {0};

    if (format == CANStandard) {
        sFilterConfig.IdType = FDCAN_STANDARD_ID;
        sFilterConfig.FilterIndex = handle;
        sFilterConfig.FilterType = FDCAN_FILTER_MASK;
        sFilterConfig.FilterConfig = FDCAN_FILTER_TO_RXFIFO0;
        sFilterConfig.FilterID1 = id;
        sFilterConfig.FilterID2 = mask;
    } else if (format == CANExtended) {
        sFilterConfig.IdType = FDCAN_EXTENDED_ID;
        sFilterConfig.FilterIndex = handle;
        sFilterConfig.FilterType = FDCAN_FILTER_MASK;
        sFilterConfig.FilterConfig = FDCAN_FILTER_TO_RXFIFO0;
        sFilterConfig.FilterID1 = id;
        sFilterConfig.FilterID2 = mask;
    } else { // Filter for CANAny format cannot be configured for STM32
        return 0;
    }

    if (HAL_FDCAN_ConfigFilter(&obj->CanHandle, &sFilterConfig) != HAL_OK) {
        return 0;
    }

    return 1;
}


int can_write(can_t *obj, CAN_Message msg, int cc)
{
    FDCAN_TxHeaderTypeDef TxHeader = {0};

    UNUSED(cc);

    // Configure Tx buffer message
    TxHeader.Identifier = msg.id;
    if (msg.format == CANStandard) {
        TxHeader.IdType = FDCAN_STANDARD_ID;
    } else {
        TxHeader.IdType = FDCAN_EXTENDED_ID;
    }

    TxHeader.TxFrameType = FDCAN_DATA_FRAME;
    TxHeader.DataLength = msg.len << 16;
    TxHeader.ErrorStateIndicator = FDCAN_ESI_ACTIVE;
    TxHeader.BitRateSwitch = FDCAN_BRS_OFF;
    TxHeader.FDFormat = FDCAN_CLASSIC_CAN;
    TxHeader.TxEventFifoControl = FDCAN_STORE_TX_EVENTS;
    TxHeader.MessageMarker = 0;

    if (HAL_FDCAN_AddMessageToTxFifoQ(&obj->CanHandle, &TxHeader, msg.data) != HAL_OK) {
        // Note for debug: you can get the error code calling HAL_FDCAN_GetError(&obj->CanHandle)
        return 0;
    }

    return 1;
}

int can_read(can_t *obj, CAN_Message *msg, int handle)
{
    UNUSED(handle); // Not supported, RXFIFO0 is set default by can_filter and cannot be changed.

    if (HAL_FDCAN_GetRxFifoFillLevel(&obj->CanHandle, FDCAN_RX_FIFO0) == 0) {
        return 0; // No message arrived
    }

    FDCAN_RxHeaderTypeDef RxHeader = {0};
    if (HAL_FDCAN_GetRxMessage(&obj->CanHandle, FDCAN_RX_FIFO0, &RxHeader, msg->data) != HAL_OK) {
        error("HAL_FDCAN_GetRxMessage error\n"); // Should not occur as previous HAL_FDCAN_GetRxFifoFillLevel call reported some data
        return 0;
    }

    if (RxHeader.IdType == FDCAN_STANDARD_ID) {
        msg->format = CANStandard;
    } else {
        msg->format = CANExtended;
    }
    msg->id   = RxHeader.Identifier;
    msg->type = (RxHeader.RxFrameType == FDCAN_DATA_FRAME) ? CANData : CANRemote;
    msg->len  = RxHeader.DataLength >> 16; // see FDCAN_data_length_code value

    return 1;
}

unsigned char can_rderror(can_t *obj)
{
    FDCAN_ErrorCountersTypeDef ErrorCounters;

    HAL_FDCAN_GetErrorCounters(&obj->CanHandle, &ErrorCounters);

    return (unsigned char)ErrorCounters.RxErrorCnt;
}

unsigned char can_tderror(can_t *obj)
{
    FDCAN_ErrorCountersTypeDef ErrorCounters;

    HAL_FDCAN_GetErrorCounters(&obj->CanHandle, &ErrorCounters);

    return (unsigned char)ErrorCounters.TxErrorCnt;
}

void can_monitor(can_t *obj, int silent)
{
    CanMode mode = MODE_NORMAL;
    if (silent) {
        switch (obj->CanHandle.Init.Mode) {
            case FDCAN_MODE_INTERNAL_LOOPBACK:
                mode = MODE_TEST_SILENT;
                break;
            default:
                mode = MODE_SILENT;
                break;
        }
    } else {
        switch (obj->CanHandle.Init.Mode) {
            case FDCAN_MODE_INTERNAL_LOOPBACK:
            case FDCAN_MODE_EXTERNAL_LOOPBACK:
                mode = MODE_TEST_LOCAL;
                break;
            default:
                mode = MODE_NORMAL;
                break;
        }
    }

    can_mode(obj, mode);
}

/** Change CAN operation to the specified mode
 *
 *  @param mode The new operation mode (MODE_RESET, MODE_NORMAL, MODE_SILENT, MODE_TEST_LOCAL, MODE_TEST_GLOBAL, MODE_TEST_SILENT)
 *
 *  @returns
 *    0 if mode change failed or unsupported,
 *    1 if mode change was successful
 */
int can_mode(can_t *obj, CanMode mode)
{
    if (HAL_FDCAN_Stop(&obj->CanHandle) != HAL_OK) {
        error("HAL_FDCAN_Stop error\n");
    }

    switch (mode) {
        case MODE_RESET:
            break;
        case MODE_NORMAL:
            obj->CanHandle.Init.Mode = FDCAN_MODE_NORMAL;
            // obj->CanHandle.Init.NominalPrescaler = 100;   // Prescaler
            break;
        case MODE_SILENT: // Bus Monitoring
            obj->CanHandle.Init.Mode = FDCAN_MODE_BUS_MONITORING;
            break;
        case MODE_TEST_GLOBAL: // External LoopBack
        case MODE_TEST_LOCAL:
            obj->CanHandle.Init.Mode = FDCAN_MODE_EXTERNAL_LOOPBACK;
            break;
        case MODE_TEST_SILENT: // Internal LoopBack
            obj->CanHandle.Init.Mode = FDCAN_MODE_INTERNAL_LOOPBACK;
            // obj->CanHandle.Init.NominalPrescaler = 1;   // Prescaler
            break;
        default:
            return 0;
    }

    return can_internal_init(obj);
}


static void can_irq(CANName name, int id)
{
    FDCAN_HandleTypeDef CanHandle;
    CanHandle.Instance = (FDCAN_GlobalTypeDef *)name;

    if (__HAL_FDCAN_GET_IT_SOURCE(&CanHandle, FDCAN_IT_TX_COMPLETE)) {
        if (__HAL_FDCAN_GET_FLAG(&CanHandle, FDCAN_FLAG_TX_COMPLETE)) {
            __HAL_FDCAN_CLEAR_FLAG(&CanHandle, FDCAN_FLAG_TX_COMPLETE);
            irq_handler(can_irq_ids[id], IRQ_TX);
        }
    }
#ifndef TARGET_STM32G4
    if (__HAL_FDCAN_GET_IT_SOURCE(&CanHandle, FDCAN_IT_RX_BUFFER_NEW_MESSAGE)) {
        if (__HAL_FDCAN_GET_FLAG(&CanHandle, FDCAN_IT_RX_BUFFER_NEW_MESSAGE)) {
            __HAL_FDCAN_CLEAR_FLAG(&CanHandle, FDCAN_IT_RX_BUFFER_NEW_MESSAGE);
            irq_handler(can_irq_ids[id], IRQ_RX);
        }
    }
#else
    if (__HAL_FDCAN_GET_IT_SOURCE(&CanHandle, FDCAN_IT_RX_FIFO0_NEW_MESSAGE)) {
        if (__HAL_FDCAN_GET_FLAG(&CanHandle, FDCAN_IT_RX_FIFO0_NEW_MESSAGE)) {
            __HAL_FDCAN_CLEAR_FLAG(&CanHandle, FDCAN_IT_RX_FIFO0_NEW_MESSAGE);
            irq_handler(can_irq_ids[id], IRQ_RX);
        }
    }
#endif
    if (__HAL_FDCAN_GET_IT_SOURCE(&CanHandle, FDCAN_IT_ERROR_WARNING)) {
        if (__HAL_FDCAN_GET_FLAG(&CanHandle, FDCAN_FLAG_ERROR_WARNING)) {
            __HAL_FDCAN_CLEAR_FLAG(&CanHandle, FDCAN_FLAG_ERROR_WARNING);
            irq_handler(can_irq_ids[id], IRQ_ERROR);
        }
    }

    if (__HAL_FDCAN_GET_IT_SOURCE(&CanHandle, FDCAN_IT_ERROR_PASSIVE)) {
        if (__HAL_FDCAN_GET_FLAG(&CanHandle, FDCAN_FLAG_ERROR_PASSIVE)) {
            __HAL_FDCAN_CLEAR_FLAG(&CanHandle, FDCAN_FLAG_ERROR_PASSIVE);
            irq_handler(can_irq_ids[id], IRQ_PASSIVE);
        }
    }

    if (__HAL_FDCAN_GET_IT_SOURCE(&CanHandle, FDCAN_IT_BUS_OFF)) {
        if (__HAL_FDCAN_GET_FLAG(&CanHandle, FDCAN_FLAG_BUS_OFF)) {
            __HAL_FDCAN_CLEAR_FLAG(&CanHandle, FDCAN_FLAG_BUS_OFF);
            irq_handler(can_irq_ids[id], IRQ_BUS);
        }
    }
}

void FDCAN1_IT0_IRQHandler(void)
{
    can_irq(CAN_1, 0);
}

void FDCAN1_IT1_IRQHandler(void)
{
    can_irq(CAN_1, 0);
}

#if defined(FDCAN2_BASE)
void FDCAN2_IT0_IRQHandler(void)
{
    can_irq(CAN_2, 1);
}

void FDCAN2_IT1_IRQHandler(void)
{
    can_irq(CAN_2, 1);
}
#endif //FDCAN2_BASE

#if defined(FDCAN3_BASE)
void FDCAN3_IT0_IRQHandler(void)
{
    can_irq(CAN_3, 2);
}

void FDCAN3_IT1_IRQHandler(void)
{
    can_irq(CAN_3, 2);
}
#endif //FDCAN3_BASE


// TODO Add other interrupts ?
void can_irq_set(can_t *obj, CanIrqType type, uint32_t enable)
{
    uint32_t interrupts = 0;

    switch (type) {
        case IRQ_TX:
            interrupts = FDCAN_IT_TX_COMPLETE;
            break;
        case IRQ_RX:
#ifndef TARGET_STM32G4
            interrupts = FDCAN_IT_RX_BUFFER_NEW_MESSAGE;
#else
            interrupts = FDCAN_IT_RX_FIFO0_NEW_MESSAGE;
#endif
            break;
        case IRQ_ERROR:
            interrupts = FDCAN_IT_ERROR_WARNING;
            break;
        case IRQ_PASSIVE:
            interrupts = FDCAN_IT_ERROR_PASSIVE;
            break;
        case IRQ_BUS:
            interrupts = FDCAN_IT_BUS_OFF;
        default:
            return;
    }

    if (enable) {
        /* The TXBTIE register controls the TX complete interrupt in FDCAN 
         * and is only used in case of TX interrupts, Hence in case of enabling the 
         * TX interrupts the bufferIndexes of TXBTIE are to be set  */
#ifdef TARGET_STM32H7
        // TXBTIE for STM32H7 is 2 bytes long
        HAL_FDCAN_ActivateNotification(&obj->CanHandle, interrupts, 0xFFFF);
#else
        //TXBTIE for rest supported FDCAN Platforms(STM32G0x1, STM32G4 and STM32L5) is 3 bits.
        HAL_FDCAN_ActivateNotification(&obj->CanHandle, interrupts, 0x07);
#endif
    } else {
        HAL_FDCAN_DeactivateNotification(&obj->CanHandle, interrupts);
    }

    NVIC_SetVector(FDCAN1_IT0_IRQn, (uint32_t)&FDCAN1_IT0_IRQHandler);
    NVIC_EnableIRQ(FDCAN1_IT0_IRQn);
    NVIC_SetVector(FDCAN1_IT1_IRQn, (uint32_t)&FDCAN1_IT1_IRQHandler);
    NVIC_EnableIRQ(FDCAN1_IT1_IRQn);
#if defined(FDCAN2_BASE)
    NVIC_SetVector(FDCAN2_IT0_IRQn, (uint32_t)&FDCAN2_IT0_IRQHandler);
    NVIC_EnableIRQ(FDCAN2_IT0_IRQn);
    NVIC_SetVector(FDCAN2_IT1_IRQn, (uint32_t)&FDCAN2_IT1_IRQHandler);
    NVIC_EnableIRQ(FDCAN2_IT1_IRQn);
#endif
#if defined(FDCAN3_BASE)
    NVIC_SetVector(FDCAN3_IT0_IRQn, (uint32_t)&FDCAN3_IT0_IRQHandler);
    NVIC_EnableIRQ(FDCAN3_IT0_IRQn);
    NVIC_SetVector(FDCAN3_IT1_IRQn, (uint32_t)&FDCAN3_IT1_IRQHandler);
    NVIC_EnableIRQ(FDCAN3_IT1_IRQn);
#endif
}

#else /* FDCAN1 */

#include "cmsis.h"
#include "pinmap.h"
#include "PeripheralPins.h"
#include "mbed_error.h"
#include "can_device.h" // Specific to STM32 serie
#include <math.h>
#include <string.h>
#include <inttypes.h>

<<<<<<< HEAD
#define ENABLED true
#define DISABLED false
=======
#define DEFAULT_RXFIFO    0 // default rx fifo for can by hardware is FIFO0
>>>>>>> 8188f5f5

static uint32_t can_irq_ids[CAN_NUM] = {0};
static can_irq_handler irq_handler;

static void can_registers_init(can_t *obj)
{
    if (HAL_CAN_Init(&obj->CanHandle) != HAL_OK) {
        error("Cannot initialize CAN");
    }

    // Set initial CAN frequency to specified frequency
    if (can_frequency(obj, obj->hz) != 1) {
        error("Can frequency could not be set\n");
    }
}

#if STATIC_PINMAP_READY
#define CAN_INIT_FREQ_DIRECT can_init_freq_direct
void can_init_freq_direct(can_t *obj, const can_pinmap_t *pinmap, int hz)
#else
#define CAN_INIT_FREQ_DIRECT _can_init_freq_direct
static void _can_init_freq_direct(can_t *obj, const can_pinmap_t *pinmap, int hz)
#endif
{

    MBED_ASSERT((int)pinmap->peripheral != NC);

    if (pinmap->peripheral == CAN_1) {
        __HAL_RCC_CAN1_CLK_ENABLE();
        obj->index = 0;
    }
#if defined(CAN2_BASE) && (CAN_NUM > 1)
    else if (pinmap->peripheral == CAN_2) {
        __HAL_RCC_CAN1_CLK_ENABLE(); // needed to set filters
        __HAL_RCC_CAN2_CLK_ENABLE();
        obj->index = 1;
    }
#endif
#if defined(CAN3_BASE) && (CAN_NUM > 2)
    else if (pinmap->peripheral == CAN_3) {
        __HAL_RCC_CAN3_CLK_ENABLE();
        obj->index = 2;
    }
#endif
    else {
        return;
    }

    // Configure CAN pins
    pin_function(pinmap->rd_pin, pinmap->rd_function);
    pin_function(pinmap->td_pin, pinmap->td_function);
    // Add pull-ups
    pin_mode(pinmap->rd_pin, PullUp);
    pin_mode(pinmap->td_pin, PullUp);

    /*  Use default values for rist init */
    obj->CanHandle.Instance = (CAN_TypeDef *)pinmap->peripheral;
    obj->CanHandle.Init.TTCM = DISABLE;
    obj->CanHandle.Init.ABOM = DISABLE;
    obj->CanHandle.Init.AWUM = DISABLE;
    obj->CanHandle.Init.NART = DISABLE;
    obj->CanHandle.Init.RFLM = DISABLE;
    obj->CanHandle.Init.TXFP = DISABLE;
    obj->CanHandle.Init.Mode = CAN_MODE_NORMAL;
    obj->CanHandle.Init.SJW = CAN_SJW_1TQ;
    obj->CanHandle.Init.BS1 = CAN_BS1_6TQ;
    obj->CanHandle.Init.BS2 = CAN_BS2_8TQ;
    obj->CanHandle.Init.Prescaler = 2;

    /*  Store frequency to be restored in case of reset */
    obj->hz = hz;

    can_registers_init(obj);

    /* Bits 27:14 are available for dual CAN configuration and are reserved for
       single CAN configuration: */
#if defined(CAN3_BASE) && (CAN_NUM > 2)
    uint32_t filter_number = (pinmap->peripheral == CAN_1 || pinmap->peripheral == CAN_3) ? 0 : 14;
#else
    uint32_t filter_number = (pinmap->peripheral == CAN_1) ? 0 : 14;
#endif
    can_filter(obj, 0, 0, CANStandard, filter_number);
}

void can_init_direct(can_t *obj, const can_pinmap_t *pinmap)
{
    /* default frequency is 100 kHz */
    CAN_INIT_FREQ_DIRECT(obj, pinmap, 100000);
}

void can_init_freq(can_t *obj, PinName rd, PinName td, int hz)
{
    CANName can_rd = (CANName)pinmap_peripheral(rd, PinMap_CAN_RD);
    CANName can_td = (CANName)pinmap_peripheral(td, PinMap_CAN_TD);
    int peripheral = (int) pinmap_merge(can_rd, can_td);

    int function_rd = (int)pinmap_find_function(rd, PinMap_CAN_RD);
    int function_td = (int)pinmap_find_function(td, PinMap_CAN_TD);

    const can_pinmap_t static_pinmap = {peripheral, rd, function_rd, td, function_td};

    CAN_INIT_FREQ_DIRECT(obj, &static_pinmap, hz);
}

void can_init(can_t *obj, PinName rd, PinName td)
{
    can_init_freq(obj, rd, td, 100000);
}

void can_irq_init(can_t *obj, can_irq_handler handler, uint32_t id)
{
    irq_handler = handler;
    can_irq_ids[obj->index] = id;
    obj->rxIrqStatus = false;
}

void can_irq_free(can_t *obj)
{
    CAN_TypeDef *can = obj->CanHandle.Instance;

    can->IER &= ~(CAN_IT_FMP0 | CAN_IT_FMP1 | CAN_IT_TME | \
                  CAN_IT_ERR | CAN_IT_EPV | CAN_IT_BOF);
    can_irq_ids[obj->index] = 0;
    obj->rxIrqStatus = DISABLED;
}

void can_free(can_t *obj)
{
    CANName can = (CANName) obj->CanHandle.Instance;
#if defined(DUAL_CORE) && (TARGET_STM32H7)
    while (LL_HSEM_1StepLock(HSEM, CFG_HW_RCC_SEMID)) {
    }
#endif /* DUAL_CORE */
    // Reset CAN and disable clock
    if (can == CAN_1) {
        __HAL_RCC_CAN1_FORCE_RESET();
        __HAL_RCC_CAN1_RELEASE_RESET();
        __HAL_RCC_CAN1_CLK_DISABLE();
    }
#if defined(CAN2_BASE) && (CAN_NUM > 1)
    if (can == CAN_2) {
        __HAL_RCC_CAN2_FORCE_RESET();
        __HAL_RCC_CAN2_RELEASE_RESET();
        __HAL_RCC_CAN2_CLK_DISABLE();
    }
#endif
#if defined(CAN3_BASE) && (CAN_NUM > 2)
    if (can == CAN_3) {
        __HAL_RCC_CAN3_FORCE_RESET();
        __HAL_RCC_CAN3_RELEASE_RESET();
        __HAL_RCC_CAN3_CLK_DISABLE();
    }
#endif
#if defined(DUAL_CORE) && (TARGET_STM32H7)
    LL_HSEM_ReleaseLock(HSEM, CFG_HW_RCC_SEMID, HSEM_CR_COREID_CURRENT);
#endif /* DUAL_CORE */
}

// The following table is used to program bit_timing. It is an adjustment of the sample
// point by synchronizing on the start-bit edge and resynchronizing on the following edges.
// This table has the sampling points as close to 75% as possible (most commonly used).
// The first value is TSEG1, the second TSEG2.
static const int timing_pts[23][2] = {
    {0x0, 0x0},      // 2,  50%
    {0x1, 0x0},      // 3,  67%
    {0x2, 0x0},      // 4,  75%
    {0x3, 0x0},      // 5,  80%
    {0x3, 0x1},      // 6,  67%
    {0x4, 0x1},      // 7,  71%
    {0x5, 0x1},      // 8,  75%
    {0x6, 0x1},      // 9,  78%
    {0x6, 0x2},      // 10, 70%
    {0x7, 0x2},      // 11, 73%
    {0x8, 0x2},      // 12, 75%
    {0x9, 0x2},      // 13, 77%
    {0x9, 0x3},      // 14, 71%
    {0xA, 0x3},      // 15, 73%
    {0xB, 0x3},      // 16, 75%
    {0xC, 0x3},      // 17, 76%
    {0xD, 0x3},      // 18, 78%
    {0xD, 0x4},      // 19, 74%
    {0xE, 0x4},      // 20, 75%
    {0xF, 0x4},      // 21, 76%
    {0xF, 0x5},      // 22, 73%
    {0xF, 0x6},      // 23, 70%
    {0xF, 0x7},      // 24, 67%
};

static unsigned int can_speed(unsigned int pclk, unsigned int cclk, unsigned char psjw)
{
    uint32_t    btr;
    uint16_t    brp = 0;
    uint32_t    calcbit;
    uint32_t    bitwidth;
    int         hit = 0;
    int         bits;

    bitwidth = (pclk / cclk);

    brp = bitwidth / 0x18;
    while ((!hit) && (brp < bitwidth / 4)) {
        brp++;
        for (bits = 22; bits > 0; bits--) {
            calcbit = (bits + 3) * (brp + 1);
            if (calcbit == bitwidth) {
                hit = 1;
                break;
            }
        }
    }

    if (hit) {
        btr = ((timing_pts[bits][1] << CAN_BTR_TS2_Pos) & CAN_BTR_TS2) |
              ((timing_pts[bits][0] << CAN_BTR_TS1_Pos) & CAN_BTR_TS1) |
              ((psjw                << CAN_BTR_SJW_Pos) & CAN_BTR_SJW) |
              ((brp                 << CAN_BTR_BRP_Pos) & CAN_BTR_BRP);
    } else {
        btr = 0xFFFFFFFF;
    }

    return btr;

}

int can_frequency(can_t *obj, int f)
{
    int pclk = HAL_RCC_GetPCLK1Freq();
    int btr = can_speed(pclk, (unsigned int)f, 1);
    CAN_TypeDef *can = obj->CanHandle.Instance;
    uint32_t tickstart = 0;
    int status = 1;

    if (btr > 0) {
        can->MCR |= CAN_MCR_INRQ ;
        /* Get tick */
        tickstart = HAL_GetTick();
        while ((can->MSR & CAN_MSR_INAK) != CAN_MSR_INAK) {
            if ((HAL_GetTick() - tickstart) > 2) {
                status = 0;
                break;
            }
        }
        if (status != 0) {
            /*  Do not erase all BTR registers (e.g. silent mode), only the
             *  ones calculated in can_speed */
            can->BTR &= ~(CAN_BTR_TS2 | CAN_BTR_TS1 | CAN_BTR_SJW | CAN_BTR_BRP);
            can->BTR |= btr;

            can->MCR &= ~(uint32_t)CAN_MCR_INRQ;
            /* Get tick */
            tickstart = HAL_GetTick();
            while ((can->MSR & CAN_MSR_INAK) == CAN_MSR_INAK) {
                if ((HAL_GetTick() - tickstart) > 2) {
                    status = 0;
                    break;
                }
            }
            if (status == 0) {
                error("can ESR  0x%04" PRIx32 ".%04" PRIx32 " + timeout status %d", (can->ESR & 0xFFFF0000) >> 16, (can->ESR & 0xFFFF), status);
            }
        } else {
            error("can init request timeout\n");
        }
    } else {
        status = 0;
    }
    return status;
}

int can_write(can_t *obj, CAN_Message msg, int cc)
{
    uint32_t  transmitmailbox = CAN_TXSTATUS_NOMAILBOX;
    CAN_TypeDef *can = obj->CanHandle.Instance;

    /* Select one empty transmit mailbox */
    if ((can->TSR & CAN_TSR_TME0) == CAN_TSR_TME0) {
        transmitmailbox = 0;
    } else if ((can->TSR & CAN_TSR_TME1) == CAN_TSR_TME1) {
        transmitmailbox = 1;
    } else if ((can->TSR & CAN_TSR_TME2) == CAN_TSR_TME2) {
        transmitmailbox = 2;
    } else {
        return 0;
    }

    can->sTxMailBox[transmitmailbox].TIR &= CAN_TI0R_TXRQ;
    if (!(msg.format)) {
        can->sTxMailBox[transmitmailbox].TIR |= ((msg.id << 21) | (msg.type << 1));
    } else {
        can->sTxMailBox[transmitmailbox].TIR |= ((msg.id << 3) | CAN_ID_EXT | (msg.type << 1));
    }

    /* Set up the DLC */
    can->sTxMailBox[transmitmailbox].TDTR &= (uint32_t)0xFFFFFFF0;
    can->sTxMailBox[transmitmailbox].TDTR |= (msg.len & (uint8_t)0x0000000F);

    /* Set up the data field */
    can->sTxMailBox[transmitmailbox].TDLR = (((uint32_t)msg.data[3] << 24) |
                                             ((uint32_t)msg.data[2] << 16) |
                                             ((uint32_t)msg.data[1] << 8) |
                                             ((uint32_t)msg.data[0]));
    can->sTxMailBox[transmitmailbox].TDHR = (((uint32_t)msg.data[7] << 24) |
                                             ((uint32_t)msg.data[6] << 16) |
                                             ((uint32_t)msg.data[5] << 8) |
                                             ((uint32_t)msg.data[4]));
    /* Request transmission */
    can->sTxMailBox[transmitmailbox].TIR |= CAN_TI0R_TXRQ;

    return 1;
}

int can_read(can_t *obj, CAN_Message *msg, int handle)
{
    //FIFO selection cannot be controlled by software for STM32, default FIFO is 0, hence handle is not used
    int rxfifo_default = DEFAULT_RXFIFO; 
    CAN_TypeDef *can = obj->CanHandle.Instance;

    // check FPM0 which holds the pending message count in FIFO 0
    // if no message is pending, return 0
    if ((can->RF0R & CAN_RF0R_FMP0) == 0) {
        return 0;
    }

    /* Get the Id */
    msg->format = (CANFormat)(((uint8_t)0x04 & can->sFIFOMailBox[rxfifo_default].RIR) >> 2);
    if (!msg->format) {
        msg->id = (uint32_t)0x000007FF & (can->sFIFOMailBox[rxfifo_default].RIR >> 21);
    } else {
        msg->id = (uint32_t)0x1FFFFFFF & (can->sFIFOMailBox[rxfifo_default].RIR >> 3);
    }

    msg->type = (CANType)(((uint8_t)0x02 & can->sFIFOMailBox[rxfifo_default].RIR) >> 1);
    /* Get the DLC */
    msg->len = (uint8_t)0x0F & can->sFIFOMailBox[rxfifo_default].RDTR;
    /* Get the FMI */
    // msg->FMI = (uint8_t)0xFF & (can->sFIFOMailBox[rxfifo_default].RDTR >> 8);
    /* Get the data field */
    msg->data[0] = (uint8_t)0xFF & can->sFIFOMailBox[rxfifo_default].RDLR;
    msg->data[1] = (uint8_t)0xFF & (can->sFIFOMailBox[rxfifo_default].RDLR >> 8);
    msg->data[2] = (uint8_t)0xFF & (can->sFIFOMailBox[rxfifo_default].RDLR >> 16);
    msg->data[3] = (uint8_t)0xFF & (can->sFIFOMailBox[rxfifo_default].RDLR >> 24);
    msg->data[4] = (uint8_t)0xFF & can->sFIFOMailBox[rxfifo_default].RDHR;
    msg->data[5] = (uint8_t)0xFF & (can->sFIFOMailBox[rxfifo_default].RDHR >> 8);
    msg->data[6] = (uint8_t)0xFF & (can->sFIFOMailBox[rxfifo_default].RDHR >> 16);
    msg->data[7] = (uint8_t)0xFF & (can->sFIFOMailBox[rxfifo_default].RDHR >> 24);

    /* Release the FIFO */
    can->RF0R |= CAN_RF0R_RFOM0;

    if(obj->rxIrqStatus == ENABLED) {
        __HAL_CAN_ENABLE_IT(&obj->CanHandle, CAN_IT_FMP0);
    }

    return 1;
}

void can_reset(can_t *obj)
{
    CAN_TypeDef *can = obj->CanHandle.Instance;

    /* Reset IP and delete errors */
    can->MCR |= CAN_MCR_RESET;
    can->ESR = 0x0;

    /* restore registers state as saved in obj context */
    can_registers_init(obj);
    obj->rxIrqStatus = DISABLED;
}

unsigned char can_rderror(can_t *obj)
{
    CAN_TypeDef *can = obj->CanHandle.Instance;
    return (can->ESR >> 24) & 0xFF;
}

unsigned char can_tderror(can_t *obj)
{
    CAN_TypeDef *can = obj->CanHandle.Instance;
    return (can->ESR >> 16) & 0xFF;
}

void can_monitor(can_t *obj, int silent)
{
    CanMode mode = MODE_NORMAL;
    /*  Update current state w/ or w/o silent */
    if (silent) {
        switch (obj->CanHandle.Init.Mode) {
            case CAN_MODE_LOOPBACK:
            case CAN_MODE_SILENT_LOOPBACK:
                mode = MODE_TEST_SILENT;
                break;
            default:
                mode = MODE_SILENT;
                break;
        }
    } else {
        switch (obj->CanHandle.Init.Mode) {
            case CAN_MODE_LOOPBACK:
            case CAN_MODE_SILENT_LOOPBACK:
                mode = MODE_TEST_LOCAL;
                break;
            default:
                mode = MODE_NORMAL;
                break;
        }
    }

    can_mode(obj, mode);
}

int can_mode(can_t *obj, CanMode mode)
{
    int success = 0;
    CAN_TypeDef *can = obj->CanHandle.Instance;

    can->MCR |= CAN_MCR_INRQ ;
    while ((can->MSR & CAN_MSR_INAK) != CAN_MSR_INAK) {
    }

    switch (mode) {
        case MODE_NORMAL:
            obj->CanHandle.Init.Mode = CAN_MODE_NORMAL;
            can->BTR &= ~(CAN_BTR_SILM | CAN_BTR_LBKM);
            success = 1;
            break;
        case MODE_SILENT:
            obj->CanHandle.Init.Mode = CAN_MODE_SILENT;
            can->BTR |= CAN_BTR_SILM;
            can->BTR &= ~CAN_BTR_LBKM;
            success = 1;
            break;
        case MODE_TEST_GLOBAL:
        case MODE_TEST_LOCAL:
            obj->CanHandle.Init.Mode = CAN_MODE_LOOPBACK;
            can->BTR |= CAN_BTR_LBKM;
            can->BTR &= ~CAN_BTR_SILM;
            success = 1;
            break;
        case MODE_TEST_SILENT:
            obj->CanHandle.Init.Mode = CAN_MODE_SILENT_LOOPBACK;
            can->BTR |= (CAN_BTR_SILM | CAN_BTR_LBKM);
            success = 1;
            break;
        default:
            success = 0;
            break;
    }

    can->MCR &= ~(uint32_t)CAN_MCR_INRQ;
    while ((can->MSR & CAN_MSR_INAK) == CAN_MSR_INAK) {
    }

    return success;
}

int can_filter(can_t *obj, uint32_t id, uint32_t mask, CANFormat format, int32_t handle)
{
    int success = 0;

    // filter for CANAny format cannot be configured for STM32
    if ((format == CANStandard) || (format == CANExtended)) {
        CAN_FilterConfTypeDef  sFilterConfig;
        sFilterConfig.FilterNumber = handle;
        sFilterConfig.FilterMode = CAN_FILTERMODE_IDMASK;
        sFilterConfig.FilterScale = CAN_FILTERSCALE_32BIT;

        if (format == CANStandard) {
            sFilterConfig.FilterIdHigh = id << 5;
            sFilterConfig.FilterIdLow =  0x0;
            sFilterConfig.FilterMaskIdHigh = mask << 5;
            sFilterConfig.FilterMaskIdLow = 0x0; // allows both remote and data frames
        } else { // format == CANExtended
            sFilterConfig.FilterIdHigh = id >> 13; // EXTID[28:13]
            sFilterConfig.FilterIdLow = (0xFFFF & (id << 3)) | (1 << 2); // EXTID[12:0] + IDE
            sFilterConfig.FilterMaskIdHigh = mask >> 13;
            sFilterConfig.FilterMaskIdLow = (0xFFFF & (mask << 3)) | (1 << 2);
        }

        sFilterConfig.FilterFIFOAssignment = 0;
        sFilterConfig.FilterActivation = ENABLE;
        sFilterConfig.BankNumber = 14;

        if (HAL_CAN_ConfigFilter(&obj->CanHandle, &sFilterConfig) == HAL_OK) {
            success = 1;
        }
    } else if (format == CANAny) {
        success = 0;	// filter for CANAny is not supported by STM32, return a failure
    }

    return success;
}

static void can_irq(CANName name, int id)
{
    uint32_t tmp1 = 0, tmp2 = 0, tmp3 = 0;
    CAN_HandleTypeDef CanHandle;
    CanHandle.Instance = (CAN_TypeDef *)name;

    if (__HAL_CAN_GET_IT_SOURCE(&CanHandle, CAN_IT_TME)) {
        tmp1 = __HAL_CAN_TRANSMIT_STATUS(&CanHandle, CAN_TXMAILBOX_0);
        tmp2 = __HAL_CAN_TRANSMIT_STATUS(&CanHandle, CAN_TXMAILBOX_1);
        tmp3 = __HAL_CAN_TRANSMIT_STATUS(&CanHandle, CAN_TXMAILBOX_2);
        if (tmp1) {
            __HAL_CAN_CLEAR_FLAG(&CanHandle, CAN_FLAG_RQCP0);
        }
        if (tmp2) {
            __HAL_CAN_CLEAR_FLAG(&CanHandle, CAN_FLAG_RQCP1);
        }
        if (tmp3) {
            __HAL_CAN_CLEAR_FLAG(&CanHandle, CAN_FLAG_RQCP2);
        }
        if (tmp1 || tmp2 || tmp3) {
            irq_handler(can_irq_ids[id], IRQ_TX);
        }
    }

    tmp1 = __HAL_CAN_MSG_PENDING(&CanHandle, CAN_FIFO0);
    tmp2 = __HAL_CAN_GET_IT_SOURCE(&CanHandle, CAN_IT_FMP0);

    // In legacy can, reading is the only way to clear rx interrupt. But can_read has mutex locks
    // since mutexes cannot be used in ISR context, rx interrupt is masked here to temporary disable it
    // rx interrupts will be unamsked in read operation. reads must be deffered to thread context.
    __HAL_CAN_DISABLE_IT(&CanHandle, CAN_IT_FMP0);

    if ((tmp1 != 0) && tmp2) {
        irq_handler(can_irq_ids[id], IRQ_RX);
    }

    tmp1 = __HAL_CAN_GET_FLAG(&CanHandle, CAN_FLAG_EPV);
    tmp2 = __HAL_CAN_GET_IT_SOURCE(&CanHandle, CAN_IT_EPV);
    tmp3 = __HAL_CAN_GET_IT_SOURCE(&CanHandle, CAN_IT_ERR);

    if (tmp1 && tmp2 && tmp3) {
        irq_handler(can_irq_ids[id], IRQ_PASSIVE);
    }

    tmp1 = __HAL_CAN_GET_FLAG(&CanHandle, CAN_FLAG_BOF);
    tmp2 = __HAL_CAN_GET_IT_SOURCE(&CanHandle, CAN_IT_BOF);
    tmp3 = __HAL_CAN_GET_IT_SOURCE(&CanHandle, CAN_IT_ERR);
    if (tmp1 && tmp2 && tmp3) {
        irq_handler(can_irq_ids[id], IRQ_BUS);
    }

    tmp3 = __HAL_CAN_GET_IT_SOURCE(&CanHandle, CAN_IT_ERR);
    if (tmp1 && tmp2 && tmp3) {
        irq_handler(can_irq_ids[id], IRQ_ERROR);
    }
}

#if defined(TARGET_STM32F0)
void CAN_IRQHandler(void)
{
    can_irq(CAN_1, 0);
}
#elif defined(TARGET_STM32F3)
void CAN_RX0_IRQHandler(void)
{
    can_irq(CAN_1, 0);
}
void CAN_TX_IRQHandler(void)
{
    can_irq(CAN_1, 0);
}
void CAN_SCE_IRQHandler(void)
{
    can_irq(CAN_1, 0);
}
#else
void CAN1_RX0_IRQHandler(void)
{
    can_irq(CAN_1, 0);
}
void CAN1_TX_IRQHandler(void)
{
    can_irq(CAN_1, 0);
}
void CAN1_SCE_IRQHandler(void)
{
    can_irq(CAN_1, 0);
}
#if defined(CAN2_BASE) && (CAN_NUM > 1)
void CAN2_RX0_IRQHandler(void)
{
    can_irq(CAN_2, 1);
}
void CAN2_TX_IRQHandler(void)
{
    can_irq(CAN_2, 1);
}
void CAN2_SCE_IRQHandler(void)
{
    can_irq(CAN_2, 1);
}
#endif
#if defined(CAN3_BASE) && (CAN_NUM > 2)
void CAN3_RX0_IRQHandler(void)
{
    can_irq(CAN_3, 2);
}
void CAN3_TX_IRQHandler(void)
{
    can_irq(CAN_3, 2);
}
void CAN3_SCE_IRQHandler(void)
{
    can_irq(CAN_3, 2);
}
#endif
#endif // else

void can_irq_set(can_t *obj, CanIrqType type, uint32_t enable)
{
    CAN_TypeDef *can = obj->CanHandle.Instance;
    IRQn_Type irq_n = (IRQn_Type)0;
    uint32_t vector = 0;
    uint32_t ier;

    if ((CANName) can == CAN_1) {
        switch (type) {
            case IRQ_RX:
                ier = CAN_IT_FMP0;
                irq_n = CAN1_IRQ_RX_IRQN;
                vector = (uint32_t)&CAN1_IRQ_RX_VECT;
                obj->rxIrqStatus = ENABLED;
                break;
            case IRQ_TX:
                ier = CAN_IT_TME;
                irq_n = CAN1_IRQ_TX_IRQN;
                vector = (uint32_t)&CAN1_IRQ_TX_VECT;
                break;
            case IRQ_ERROR:
                ier = CAN_IT_ERR;
                irq_n = CAN1_IRQ_ERROR_IRQN;
                vector = (uint32_t)&CAN1_IRQ_ERROR_VECT;
                break;
            case IRQ_PASSIVE:
                ier = CAN_IT_EPV;
                irq_n = CAN1_IRQ_PASSIVE_IRQN;
                vector = (uint32_t)&CAN1_IRQ_PASSIVE_VECT;
                break;
            case IRQ_BUS:
                ier = CAN_IT_BOF;
                irq_n = CAN1_IRQ_BUS_IRQN;
                vector = (uint32_t)&CAN1_IRQ_BUS_VECT;
                break;
            default:
                return;
        }
    }
#if defined(CAN2_BASE) && (CAN_NUM > 1)
    else if ((CANName) can == CAN_2) {
        switch (type) {
            case IRQ_RX:
                ier = CAN_IT_FMP0;
                irq_n = CAN2_IRQ_RX_IRQN;
                vector = (uint32_t)&CAN2_IRQ_RX_VECT;
                obj->rxIrqStatus = ENABLED;
                break;
            case IRQ_TX:
                ier = CAN_IT_TME;
                irq_n = CAN2_IRQ_TX_IRQN;
                vector = (uint32_t)&CAN2_IRQ_TX_VECT;
                break;
            case IRQ_ERROR:
                ier = CAN_IT_ERR;
                irq_n = CAN2_IRQ_ERROR_IRQN;
                vector = (uint32_t)&CAN2_IRQ_ERROR_VECT;
                break;
            case IRQ_PASSIVE:
                ier = CAN_IT_EPV;
                irq_n = CAN2_IRQ_PASSIVE_IRQN;
                vector = (uint32_t)&CAN2_IRQ_PASSIVE_VECT;
                break;
            case IRQ_BUS:
                ier = CAN_IT_BOF;
                irq_n = CAN2_IRQ_BUS_IRQN;
                vector = (uint32_t)&CAN2_IRQ_BUS_VECT;
                break;
            default:
                return;
        }
    }
#endif
#if defined(CAN3_BASE) && (CAN_NUM > 2)
    else if ((CANName) can == CAN_3) {
        switch (type) {
            case IRQ_RX:
                ier = CAN_IT_FMP0;
                irq_n = CAN3_IRQ_RX_IRQN;
                vector = (uint32_t)&CAN3_IRQ_RX_VECT;
                obj->rxIrqStatus = ENABLED;
                break;
            case IRQ_TX:
                ier = CAN_IT_TME;
                irq_n = CAN3_IRQ_TX_IRQN;
                vector = (uint32_t)&CAN3_IRQ_TX_VECT;
                break;
            case IRQ_ERROR:
                ier = CAN_IT_ERR;
                irq_n = CAN3_IRQ_ERROR_IRQN;
                vector = (uint32_t)&CAN3_IRQ_ERROR_VECT;
                break;
            case IRQ_PASSIVE:
                ier = CAN_IT_EPV;
                irq_n = CAN3_IRQ_PASSIVE_IRQN;
                vector = (uint32_t)&CAN3_IRQ_PASSIVE_VECT;
                break;
            case IRQ_BUS:
                ier = CAN_IT_BOF;
                irq_n = CAN3_IRQ_BUS_IRQN;
                vector = (uint32_t)&CAN3_IRQ_BUS_VECT;
                break;
            default:
                return;
        }
    }
#endif
    else {
        return;
    }

    if (enable) {
        can->IER |= ier;
    } else {
        can->IER &= ~ier;
    }

    NVIC_SetVector(irq_n, vector);
    NVIC_EnableIRQ(irq_n);
}

#endif /* FDCAN1 */

const PinMap *can_rd_pinmap()
{
    return PinMap_CAN_TD;
}

const PinMap *can_td_pinmap()
{
    return PinMap_CAN_RD;
}

#endif // DEVICE_CAN<|MERGE_RESOLUTION|>--- conflicted
+++ resolved
@@ -664,12 +664,7 @@
 #include <string.h>
 #include <inttypes.h>
 
-<<<<<<< HEAD
-#define ENABLED true
-#define DISABLED false
-=======
 #define DEFAULT_RXFIFO    0 // default rx fifo for can by hardware is FIFO0
->>>>>>> 8188f5f5
 
 static uint32_t can_irq_ids[CAN_NUM] = {0};
 static can_irq_handler irq_handler;
